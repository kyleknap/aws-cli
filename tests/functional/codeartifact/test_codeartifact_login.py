import copy
import os
import platform
import subprocess
import time

<<<<<<< HEAD
from configparser import RawConfigParser
from io import StringIO
from urllib.parse import urlsplit

from datetime import datetime
from dateutil.tz import tzlocal
from dateutil.relativedelta import relativedelta
=======
>>>>>>> 84f751b7
from botocore.utils import parse_timestamp

from tests import CLIRunner, AWSRequest, AWSResponse
from awscli.testutils import unittest, FileCreator, mock
from awscli.customizations.codeartifact.login import CodeArtifactLogin


class TestCodeArtifactLogin(unittest.TestCase):

    prefix = ['codeartifact', 'login']

    def setUp(self):
        self.file_creator = FileCreator()
        self.test_pypi_rc_path = self.file_creator.full_path('pypirc')
        if not os.path.isdir(os.path.dirname(self.test_pypi_rc_path)):
            os.makedirs(os.path.dirname(self.test_pypi_rc_path))

        self.domain = 'domain'
        self.domain_owner = 'domain-owner'
        self.repository = 'repository'
        self.auth_token = 'auth-token'
        self.namespace = 'namespace'
        self.nuget_index_url_fmt = '{endpoint}v3/index.json'
        self.nuget_source_name = self.domain + '/' + self.repository
        self.duration = 3600
        self.expiration = time.time() + self.duration
        self.expiration_as_datetime = parse_timestamp(self.expiration)

        self.pypi_rc_path_patch = mock.patch(
            'awscli.customizations.codeartifact.login.TwineLogin'
            '.get_pypi_rc_path'
        )
        self.pypi_rc_path_mock = self.pypi_rc_path_patch.start()
        self.pypi_rc_path_mock.return_value = self.test_pypi_rc_path

        self.subprocess_patch = mock.patch('subprocess.run')
        self.subprocess_mock = self.subprocess_patch.start()
        self.subprocess_check_output_patch = mock.patch(
            'subprocess.check_output'
        )
        self.subprocess_check_out_mock = \
            self.subprocess_check_output_patch.start()
        self.cli_runner = CLIRunner()

    def tearDown(self):
        self.pypi_rc_path_patch.stop()
        self.subprocess_patch.stop()
        self.file_creator.remove_all()

    def _setup_cmd(self, tool,
                   include_domain_owner=False, dry_run=False,
                   include_duration_seconds=False,
                   include_namespace=False):
        package_format = CodeArtifactLogin.TOOL_MAP[tool]['package_format']
        self.endpoint = 'https://{domain}-{domainOwner}.codeartifact.aws.' \
            'a2z.com/{format}/{repository}/'.format(
                domain=self.domain,
                domainOwner=self.domain_owner,
                format=package_format,
                repository=self.repository
            )

        cmdline = copy.copy(self.prefix)
        cmdline.extend([
            '--domain', self.domain,
            '--repository', self.repository,
            '--tool', tool,
        ])

        if include_domain_owner:
            cmdline.extend(['--domain-owner', self.domain_owner])

        if dry_run:
            cmdline.append('--dry-run')

        if include_duration_seconds:
            cmdline.extend(['--duration-seconds', str(self.duration)])

        if include_namespace:
            cmdline.extend(['--namespace', self.namespace])

        self.cli_runner.add_response(
            AWSResponse(
                service_name='codeartifact',
                operation_name='GetAuthorizationToken',
                parsed_response={
                    "authorizationToken": self.auth_token,
                    "expiration": self.expiration_as_datetime
                }
            )
        )
        self.cli_runner.add_response(
            AWSResponse(
                service_name='codeartifact',
                operation_name='GetRepositoryEndpoint',
                parsed_response={"repositoryEndpoint": self.endpoint}
            )
        )

        return cmdline

    def _get_nuget_commands(self):
        nuget_index_url = self.nuget_index_url_fmt.format(
            endpoint=self.endpoint
        )

        commands = []
        commands.append(
            [
                'nuget', 'sources', 'add',
                '-name', self.nuget_source_name,
                '-source', nuget_index_url,
                '-username', 'aws',
                '-password', self.auth_token
            ]
        )
        return commands

    def _get_npm_commands(self, **kwargs):
        npm_cmd = 'npm.cmd' \
            if platform.system().lower() == 'windows' else 'npm'

        repo_uri = urlsplit(self.endpoint)
        always_auth_config = '//{}{}:always-auth'.format(
            repo_uri.netloc, repo_uri.path
        )
        auth_token_config = '//{}{}:_authToken'.format(
            repo_uri.netloc, repo_uri.path
        )

        scope = kwargs.get('scope')
        registry = '{}:registry'.format(scope) if scope else 'registry'

        commands = []
        commands.append(
            [npm_cmd, 'config', 'set', registry, self.endpoint]
        )
        commands.append(
            [npm_cmd, 'config', 'set', always_auth_config, 'true']
        )
        commands.append(
            [npm_cmd, 'config', 'set', auth_token_config, self.auth_token]
        )

        return commands

    def _get_pip_commands(self):
        pip_index_url_fmt = '{scheme}://aws:{auth_token}@{netloc}{path}simple/'
        repo_uri = urlsplit(self.endpoint)
        pip_index_url = pip_index_url_fmt.format(
            scheme=repo_uri.scheme,
            auth_token=self.auth_token,
            netloc=repo_uri.netloc,
            path=repo_uri.path
        )

        return [['pip', 'config', 'set', 'global.index-url', pip_index_url]]

    def _get_twine_commands(self):
        default_pypi_rc_fmt = '''\
[distutils]
index-servers=
    pypi
    codeartifact

[codeartifact]
repository: {repository_endpoint}
username: aws
password: {auth_token}'''
        default_pypi_rc = default_pypi_rc_fmt.format(
            repository_endpoint=self.endpoint,
            auth_token=self.auth_token
        )

        pypi_rc = RawConfigParser()
        if os.path.exists(self.test_pypi_rc_path):
            pypi_rc.read(self.test_pypi_rc_path)
            index_servers = pypi_rc.get('distutils', 'index-servers')
            servers = [
                server.strip()
                for server in index_servers.split('\n')
                if server.strip() != ''
            ]

            if 'codeartifact' not in servers:
                servers.append('codeartifact')
                pypi_rc.set(
                    'distutils', 'index-servers', '\n' + '\n'.join(servers)
                )

            if 'codeartifact' not in pypi_rc.sections():
                pypi_rc.add_section('codeartifact')

            pypi_rc.set('codeartifact', 'repository', self.endpoint)
            pypi_rc.set('codeartifact', 'username', 'aws')
            pypi_rc.set('codeartifact', 'password', self.auth_token)
        else:
            pypi_rc.read_string(default_pypi_rc)

        pypi_rc_stream = StringIO()
        pypi_rc.write(pypi_rc_stream)
        pypi_rc_str = pypi_rc_stream.getvalue()
        pypi_rc_stream.close()

        return pypi_rc_str

    def _assert_expiration_printed_to_stdout(self, stdout):
        self.assertEqual(
            self.expiration_as_datetime.strftime(
                "%Y-%m-%d %H:%M:%S"), stdout.split("at ")[1][0:19]
        )

    def _assert_operations_called(
        self, package_format, result,
        include_domain_owner=False, include_duration_seconds=False
    ):

        get_auth_token_kwargs = {
            'domain': self.domain
        }
        get_repo_endpoint_kwargs = {
            'domain': self.domain,
            'repository': self.repository,
            'format': package_format
        }

        if include_domain_owner:
            get_auth_token_kwargs['domainOwner'] = self.domain_owner
            get_repo_endpoint_kwargs['domainOwner'] = self.domain_owner

        if include_duration_seconds:
            get_auth_token_kwargs['durationSeconds'] = self.duration

        self.assertEqual(
            result.aws_requests,
            [
                AWSRequest(
                    service_name='codeartifact',
                    operation_name='GetAuthorizationToken',
                    params=get_auth_token_kwargs,
                ),
                AWSRequest(
                    service_name='codeartifact',
                    operation_name='GetRepositoryEndpoint',
                    params=get_repo_endpoint_kwargs,
                )
            ]
        )

    def _assert_subprocess_execution(self, commands):
        expected_calls = [
            mock.call(
                command,
                capture_output=True,
                check=True
            ) for command in commands
        ]
        self.subprocess_mock.assert_has_calls(
            expected_calls, any_order=True
        )

    def _assert_subprocess_check_output_execution(self, commands):
        expected_calls = [
            mock.call(
                command,
                stderr=subprocess.PIPE,
            ) for command in commands
        ]
        self.subprocess_check_out_mock.assert_has_calls(
            expected_calls, any_order=True
        )

    def _assert_dry_run_execution(self, commands, stdout):
        self.subprocess_mock.assert_not_called()
        for command in commands:
            self.assertIn(' '.join(command), stdout)

    def _assert_pypi_rc_has_expected_content(
        self, pypi_rc_str, server, repo_url=None, username=None, password=None
    ):
        pypi_rc = RawConfigParser()
        pypi_rc.read_string(pypi_rc_str)

        self.assertIn('distutils', pypi_rc.sections())
        self.assertIn('index-servers', pypi_rc.options('distutils'))
        index_servers = pypi_rc.get('distutils', 'index-servers')
        index_servers = [
            index_server.strip()
            for index_server
            in index_servers.split('\n')
            if index_server.strip() != ''
        ]
        self.assertIn(server, index_servers)

        if repo_url or username or password:
            self.assertIn(server, pypi_rc.sections())

        if repo_url:
            self.assertIn('repository', pypi_rc.options(server))
            self.assertEqual(pypi_rc.get(server, 'repository'), repo_url)

        if username:
            self.assertIn('username', pypi_rc.options(server))
            self.assertEqual(pypi_rc.get(server, 'username'), username)

        if password:
            self.assertIn('password', pypi_rc.options(server))
            self.assertEqual(pypi_rc.get(server, 'password'), password)

    def test_nuget_login_without_domain_owner_without_duration_seconds(self):
        cmdline = self._setup_cmd(tool='nuget')
        result = self.cli_runner.run(cmdline)
        self.assertEqual(result.rc, 0)
        self._assert_operations_called(package_format='nuget', result=result)
        self._assert_expiration_printed_to_stdout(result.stdout)
        self._assert_subprocess_check_output_execution(
            self._get_nuget_commands()
        )

    def test_nuget_login_with_domain_owner_without_duration_seconds(self):
        cmdline = self._setup_cmd(tool='nuget', include_domain_owner=True)
        result = self.cli_runner.run(cmdline)
        self.assertEqual(result.rc, 0)
        self._assert_operations_called(
            package_format='nuget',
            include_domain_owner=True,
            result=result
        )
        self._assert_expiration_printed_to_stdout(result.stdout)
        self._assert_subprocess_check_output_execution(
            self._get_nuget_commands()
        )

    def test_nuget_login_without_domain_owner_with_duration_seconds(self):
        cmdline = self._setup_cmd(tool='nuget', include_duration_seconds=True)
        result = self.cli_runner.run(cmdline)
        self.assertEqual(result.rc, 0)
        self._assert_operations_called(
            package_format='nuget',
            include_duration_seconds=True,
            result=result
        )
        self._assert_expiration_printed_to_stdout(result.stdout)
        self._assert_subprocess_check_output_execution(
            self._get_nuget_commands()
        )

    def test_nuget_login_with_domain_owner_duration_sections(self):
        cmdline = self._setup_cmd(
            tool='nuget',
            include_domain_owner=True,
            include_duration_seconds=True
        )
        result = self.cli_runner.run(cmdline)
        self.assertEqual(result.rc, 0)
        self._assert_operations_called(
            package_format='nuget',
            include_domain_owner=True,
            include_duration_seconds=True,
            result=result
        )
        self._assert_expiration_printed_to_stdout(result.stdout)
        self._assert_subprocess_check_output_execution(
            self._get_nuget_commands()
        )

    def test_nuget_login_without_domain_owner_dry_run(self):
        cmdline = self._setup_cmd(tool='nuget', dry_run=True)
        result = self.cli_runner.run(cmdline)
        self.assertEqual(result.rc, 0)
        self._assert_operations_called(package_format='nuget', result=result)
        self._assert_dry_run_execution(
            self._get_nuget_commands(),
            result.stdout
        )

    def test_nuget_login_with_domain_owner_dry_run(self):
        cmdline = self._setup_cmd(
            tool='nuget', include_domain_owner=True, dry_run=True
        )
        result = self.cli_runner.run(cmdline)
        self.assertEqual(result.rc, 0)
        self._assert_operations_called(
            package_format='nuget',
            include_domain_owner=True,
            result=result
        )
        self._assert_dry_run_execution(
            self._get_nuget_commands(),
            result.stdout
        )

    def test_nuget_login_with_duration_seconds_dry_run(self):
        cmdline = self._setup_cmd(
            tool='nuget', include_duration_seconds=True, dry_run=True
        )
        result = self.cli_runner.run(cmdline)
        self.assertEqual(result.rc, 0)
        self._assert_operations_called(
            package_format='nuget',
            include_duration_seconds=True,
            result=result
        )
        self._assert_dry_run_execution(
            self._get_nuget_commands(),
            result.stdout
        )

    def test_nuget_login_with_domain_owner_duration_seconds_dry_run(self):
        cmdline = self._setup_cmd(
            tool='nuget', include_domain_owner=True,
            include_duration_seconds=True, dry_run=True
        )
        result = self.cli_runner.run(cmdline)
        self.assertEqual(result.rc, 0)
        self._assert_operations_called(
            package_format='nuget',
            include_domain_owner=True,
            include_duration_seconds=True,
            result=result
        )
        self._assert_dry_run_execution(
            self._get_nuget_commands(),
            result.stdout
        )

    def test_npm_login_without_domain_owner(self):
        cmdline = self._setup_cmd(tool='npm')
        result = self.cli_runner.run(cmdline)
        self.assertEqual(result.rc, 0)
        self._assert_operations_called(package_format='npm', result=result)
        self._assert_expiration_printed_to_stdout(result.stdout)
        self._assert_subprocess_execution(self._get_npm_commands())

    def test_npm_login_without_domain_owner_dry_run(self):
        cmdline = self._setup_cmd(tool='npm', dry_run=True)
        result = self.cli_runner.run(cmdline)
        self.assertEqual(result.rc, 0)
        self._assert_operations_called(package_format='npm', result=result)
        self._assert_dry_run_execution(self._get_npm_commands(), result.stdout)

    def test_npm_login_with_domain_owner(self):
        cmdline = self._setup_cmd(tool='npm', include_domain_owner=True)
        result = self.cli_runner.run(cmdline)
        self.assertEqual(result.rc, 0)
        self._assert_operations_called(
            package_format='npm', result=result,
            include_domain_owner=True, include_duration_seconds=False
        )
        self._assert_expiration_printed_to_stdout(result.stdout)
        self._assert_subprocess_execution(self._get_npm_commands())

    def test_npm_login_with_domain_owner_duration(self):
        cmdline = self._setup_cmd(tool='npm', include_domain_owner=True,
                                  include_duration_seconds=True)
        result = self.cli_runner.run(cmdline)
        self.assertEqual(result.rc, 0)
        self._assert_operations_called(
            package_format='npm', result=result,
            include_domain_owner=True, include_duration_seconds=True
        )
        self._assert_expiration_printed_to_stdout(result.stdout)
        self._assert_subprocess_execution(self._get_npm_commands())

    def test_npm_login_with_domain_owner_dry_run(self):
        cmdline = self._setup_cmd(
            tool='npm', include_domain_owner=True, dry_run=True
        )
        result = self.cli_runner.run(cmdline)
        self.assertEqual(result.rc, 0)
        self._assert_operations_called(
            package_format='npm', result=result, include_domain_owner=True
        )
        self._assert_dry_run_execution(self._get_npm_commands(), result.stdout)

    def test_npm_login_with_namespace(self):
        cmdline = self._setup_cmd(
            tool='npm', include_namespace=True
        )
        result = self.cli_runner.run(cmdline)
        self.assertEqual(result.rc, 0)
        self._assert_operations_called(package_format='npm', result=result)
        self._assert_expiration_printed_to_stdout(result.stdout)
        self._assert_subprocess_execution(
            self._get_npm_commands(scope='@{}'.format(self.namespace))
        )

    def test_npm_login_with_namespace_dry_run(self):
        cmdline = self._setup_cmd(
            tool='npm', include_namespace=True, dry_run=True
        )
        result = self.cli_runner.run(cmdline)
        self.assertEqual(result.rc, 0)
        self._assert_operations_called(package_format='npm', result=result)
        self._assert_dry_run_execution(
            self._get_npm_commands(scope='@{}'.format(self.namespace)),
            result.stdout
        )

    def test_pip_login_without_domain_owner(self):
        cmdline = self._setup_cmd(tool='pip')
        result = self.cli_runner.run(cmdline)
        self.assertEqual(result.rc, 0)
        self._assert_operations_called(package_format='pypi', result=result)
        self._assert_expiration_printed_to_stdout(result.stdout)
        self._assert_subprocess_execution(self._get_pip_commands())

    def test_pip_login_without_domain_owner_dry_run(self):
        cmdline = self._setup_cmd(tool='pip', dry_run=True)
        result = self.cli_runner.run(cmdline)
        self.assertEqual(result.rc, 0)
        self._assert_operations_called(package_format='pypi', result=result)
        self._assert_dry_run_execution(self._get_pip_commands(), result.stdout)

    def test_pip_login_with_domain_owner(self):
        cmdline = self._setup_cmd(tool='pip', include_domain_owner=True)
        result = self.cli_runner.run(cmdline)
        self.assertEqual(result.rc, 0)
        self._assert_operations_called(
            package_format='pypi', result=result, include_domain_owner=True
        )
        self._assert_expiration_printed_to_stdout(result.stdout)
        self._assert_subprocess_execution(self._get_pip_commands())

    def test_pip_login_with_domain_owner_duration(self):
        cmdline = self._setup_cmd(tool='pip', include_domain_owner=True,
                                  include_duration_seconds=True)
        result = self.cli_runner.run(cmdline)
        self.assertEqual(result.rc, 0)
        self._assert_operations_called(
            package_format='pypi', result=result, include_domain_owner=True,
            include_duration_seconds=True
        )
        self._assert_expiration_printed_to_stdout(result.stdout)
        self._assert_subprocess_execution(self._get_pip_commands())

    def test_pip_login_with_domain_owner_dry_run(self):
        cmdline = self._setup_cmd(
            tool='pip', include_domain_owner=True, dry_run=True
        )
        result = self.cli_runner.run(cmdline)
        self.assertEqual(result.rc, 0)
        self._assert_operations_called(
            package_format='pypi', result=result, include_domain_owner=True
        )
        self._assert_dry_run_execution(self._get_pip_commands(), result.stdout)

    def test_pip_login_with_namespace(self):
        cmdline = self._setup_cmd(tool='pip', include_namespace=True)
        result = self.cli_runner.run(cmdline)
        self.assertEqual(result.rc, 255)
        self._assert_operations_called(package_format='pypi', result=result)
        self.assertIn(
            'Argument --namespace is not supported for pip', result.stderr
        )

    def test_pip_login_with_namespace_dry_run(self):
        cmdline = self._setup_cmd(
            tool='pip', include_namespace=True, dry_run=True)
        result = self.cli_runner.run(cmdline)
        self.assertEqual(result.rc, 255)
        self._assert_operations_called(package_format='pypi', result=result)
        self.assertIn(
            'Argument --namespace is not supported for pip', result.stderr
        )

    def test_twine_login_without_domain_owner(self):
        cmdline = self._setup_cmd(tool='twine')
        result = self.cli_runner.run(cmdline)
        self.assertEqual(result.rc, 0)
        self._assert_operations_called(package_format='pypi', result=result)
        self._assert_expiration_printed_to_stdout(result.stdout)
        with open(self.test_pypi_rc_path) as f:
            test_pypi_rc_str = f.read()

        self._assert_pypi_rc_has_expected_content(
            pypi_rc_str=test_pypi_rc_str,
            server='codeartifact',
            repo_url=self.endpoint,
            username='aws',
            password=self.auth_token
        )

    def test_twine_login_without_domain_owner_dry_run(self):
        cmdline = self._setup_cmd(tool='twine', dry_run=True)
        result = self.cli_runner.run(cmdline)
        self.assertEqual(result.rc, 0)
        self._assert_operations_called(package_format='pypi', result=result)
        self.assertFalse(os.path.exists(self.test_pypi_rc_path))
        self._assert_pypi_rc_has_expected_content(
            pypi_rc_str=self._get_twine_commands(),
            server='codeartifact',
            repo_url=self.endpoint,
            username='aws',
            password=self.auth_token
        )

    def test_twine_login_with_domain_owner(self):
        cmdline = self._setup_cmd(tool='twine', include_domain_owner=True)
        result = self.cli_runner.run(cmdline)
        self.assertEqual(result.rc, 0)
        self._assert_operations_called(
            package_format='pypi', result=result, include_domain_owner=True
        )
        self._assert_expiration_printed_to_stdout(result.stdout)

        with open(self.test_pypi_rc_path) as f:
            test_pypi_rc_str = f.read()

        self._assert_pypi_rc_has_expected_content(
            pypi_rc_str=test_pypi_rc_str,
            server='codeartifact',
            repo_url=self.endpoint,
            username='aws',
            password=self.auth_token
        )

    def test_twine_login_with_domain_owner_duration(self):
        cmdline = self._setup_cmd(tool='twine', include_domain_owner=True,
                                  include_duration_seconds=True)
        result = self.cli_runner.run(cmdline)
        self.assertEqual(result.rc, 0)
        self._assert_operations_called(
            package_format='pypi', result=result, include_domain_owner=True,
            include_duration_seconds=True
        )
        self._assert_expiration_printed_to_stdout(result.stdout)

        with open(self.test_pypi_rc_path) as f:
            test_pypi_rc_str = f.read()

        self._assert_pypi_rc_has_expected_content(
            pypi_rc_str=test_pypi_rc_str,
            server='codeartifact',
            repo_url=self.endpoint,
            username='aws',
            password=self.auth_token
        )

    def test_twine_login_with_domain_owner_dry_run(self):
        cmdline = self._setup_cmd(
            tool='twine', include_domain_owner=True, dry_run=True
        )
        result = self.cli_runner.run(cmdline)
        self.assertEqual(result.rc, 0)
        self._assert_operations_called(
            package_format='pypi', result=result, include_domain_owner=True
        )
        self.assertFalse(os.path.exists(self.test_pypi_rc_path))
        self._assert_pypi_rc_has_expected_content(
            pypi_rc_str=self._get_twine_commands(),
            server='codeartifact',
            repo_url=self.endpoint,
            username='aws',
            password=self.auth_token
        )

    def test_twine_login_with_namespace(self):
        cmdline = self._setup_cmd(
            tool='twine', include_namespace=True
        )
        result = self.cli_runner.run(cmdline)
        self.assertEqual(result.rc, 255)
        self._assert_operations_called(package_format='pypi', result=result)
        self.assertIn(
            'Argument --namespace is not supported for twine', result.stderr
        )

    def test_twine_login_with_namespace_dry_run(self):
        cmdline = self._setup_cmd(
            tool='twine', include_namespace=True, dry_run=True
        )
        result = self.cli_runner.run(cmdline)
        self.assertEqual(result.rc, 255)
        self._assert_operations_called(package_format='pypi', result=result)
        self.assertFalse(os.path.exists(self.test_pypi_rc_path))
        self.assertIn(
            'Argument --namespace is not supported for twine', result.stderr
        )<|MERGE_RESOLUTION|>--- conflicted
+++ resolved
@@ -4,16 +4,10 @@
 import subprocess
 import time
 
-<<<<<<< HEAD
 from configparser import RawConfigParser
 from io import StringIO
 from urllib.parse import urlsplit
 
-from datetime import datetime
-from dateutil.tz import tzlocal
-from dateutil.relativedelta import relativedelta
-=======
->>>>>>> 84f751b7
 from botocore.utils import parse_timestamp
 
 from tests import CLIRunner, AWSRequest, AWSResponse
