--- conflicted
+++ resolved
@@ -309,7 +309,6 @@
   
   aws ec2 run-instances --image-id ami-abc12345 --count 1 --instance-type t2.micro --key-name MyKeyPair --credit-specification CpuCredits=unlimited
   
-<<<<<<< HEAD
 **To launch an instance into a partition placement group**
   
 You can launch an instance into a partition placement group without specifying the partition. In this example, the partition placement group is named ``HDFS-Group-A``.
@@ -324,21 +323,4 @@
   
 Command::
   
-  aws ec2 run-instances --placement "GroupName = HDFS-Group-A, PartitionNumber = 3"  
-=======
-**To launch an instance with a custom number of vCPUs**
-
-This example launches an ``r4.4xlarge`` instance type with six vCPUs (three CPU cores multiplied by two threads per core).
-
-Command::
-
-  aws ec2 run-instances --image-id ami-1a2b3c4d --instance-type r4.4xlarge --cpu-options "CoreCount=3,ThreadsPerCore=2" --key-name MyKeyPair
-
-**To launch an instance and disable hyperthreading**
-
-This example launchs an ``r4.4xlarge`` instance type and disables hyperthreading by specifying one thread per core and specifying the default number of CPU cores for the instance type (eight).
-
-Command::
-
-  aws ec2 run-instances --image-id ami-1a2b3c4d --instance-type r4.4xlarge --cpu-options "CoreCount=8,ThreadsPerCore=1" --key-name MyKeyPair
->>>>>>> 2dacbf80
+  aws ec2 run-instances --placement "GroupName = HDFS-Group-A, PartitionNumber = 3"  