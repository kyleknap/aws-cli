--- conflicted
+++ resolved
@@ -4,22 +4,13 @@
 
 [metadata]
 requires-dist =
-<<<<<<< HEAD
         botocore==2.0.0dev3
-        colorama>=0.2.5,<0.4.2
-=======
-        botocore==1.14.12
->>>>>>> 4c88dd43
+        colorama>=0.2.5,<0.4.4
         docutils>=0.10,<0.16
         cryptography>=2.8.0,<=2.9.0
         ruamel.yaml>=0.15.0,<0.16.0
         s3transfer>=0.3.0,<0.4.0
-<<<<<<< HEAD
         prompt-toolkit>=2.0.0,<3.0.0
-=======
-        colorama>=0.2.5,<0.4.2; python_version=='3.4'
-        colorama>=0.2.5,<0.4.4; python_version!='3.4'
->>>>>>> 4c88dd43
 
 
 [check-manifest]
